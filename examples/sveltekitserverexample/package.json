--- conflicted
+++ resolved
@@ -1,12 +1,7 @@
 {
 	"name": "sveltekitserverexample",
-<<<<<<< HEAD
-	"version": "0.0.22",
-	"license": "Apache-2.0",
-=======
 	"version": "0.0.23",
         "license": "Apache-2.0",
->>>>>>> 6c310c88
 	"private": true,
 	"scripts": {
 		"dev": "NODE_PATH=`pwd`/node_modules dotenv -e .env.dev vite dev",
