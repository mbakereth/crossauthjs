--- conflicted
+++ resolved
@@ -818,10 +818,6 @@
     : Promise<OAuthTokenResponse> {
 
 
-<<<<<<< HEAD
-        CrossauthLogger.logger.debug(j({msg: "backend.tokemEndpoint"}))
-=======
->>>>>>> 1ef8b33b
         const flow = this.inferFlowFromPost(grantType, codeVerifier);
         if (!flow) return {
             error: "server_error",
@@ -989,10 +985,6 @@
             }
             try {
                 const hash = KeyPrefix.refreshToken + Crypto.hash(refreshToken);
-<<<<<<< HEAD
-                CrossauthLogger.logger.debug(j({msg: "delete refresh token"}))
-=======
->>>>>>> 1ef8b33b
                 await this.keyStorage.deleteKey(hash);   
             } catch (e) {
                 const ce = CrossauthError.asCrossauthError(e);
@@ -1000,10 +992,6 @@
                 CrossauthLogger.logger.warn(j({msg: "Cannot delete refresh token", cerr: ce}))
             }
 
-<<<<<<< HEAD
-            CrossauthLogger.logger.debug(j({msg: "backend.tokemEndpoint returning"}))
-=======
->>>>>>> 1ef8b33b
             return await this.makeAccessToken({
                 client,
                 client_secret,
