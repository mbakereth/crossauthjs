--- conflicted
+++ resolved
@@ -36,24 +36,16 @@
     extends OAuthAuthorizationServerOptions {
 
     /**
-<<<<<<< HEAD
-     * Template to display if there is an error.  Default `error.njk`
-=======
      * Template file to display on error.  It receives the following parameters;
      *   - `httpStatus`,
      *   - `errorCode`,
      *   - `errorCodeName`
      *   - `errorMessage`
      * Default `error.njk`
->>>>>>> 4f8beb36
      */
     errorPage? : string,
 
     /**
-<<<<<<< HEAD
-     * Template to request user to authorize client.  
-     * Default `userauthorize.njk`
-=======
      * Template file for page asking user to authorize a client.
      * It receives the following parameters;
      *   - `user`
@@ -67,25 +59,17 @@
      *   - `code_challenge`
      *   - `code_challenge_method`
      *   - `csrfToken`
->>>>>>> 4f8beb36
+     * Default `userauthorize.njk`
      */
     oauthAuthorizePage? : string,
 
     /**
-<<<<<<< HEAD
      * Prefix for URLs.  Default `/`
-=======
-     * The prefix to append to endpoints
->>>>>>> 4f8beb36
      */
     prefix? : string,
 
     /**
-<<<<<<< HEAD
-     * URL to redirect user to for logging in.  Default `/login`
-=======
-     * The login URL (provided by {@link FastifySessionServer})
->>>>>>> 4f8beb36
+     * The login URL (provided by {@link FastifySessionServer}). Default `/login`
      */
     loginUrl? : string,
 }
@@ -94,11 +78,7 @@
 // FASTIFY INTERFACES
 
 /**
-<<<<<<< HEAD
  * Query parameters for the `authorize` Fastify request.
-=======
- * The query parameters for the `authorize` endpoint.  
->>>>>>> 4f8beb36
  */
 interface AuthorizeQueryType {
     response_type : string,
@@ -111,13 +91,9 @@
 }
 
 /**
-<<<<<<< HEAD
  * Body parameters for the `userauthorize` endpoint 
  * Fastify request requesting the user
  * to authorize a client.
-=======
- * The query parameters for the `authorize` endpoint.  
->>>>>>> 4f8beb36
  */
 interface UserAuthorizeBodyType {
     csrfToken : string,
@@ -132,11 +108,7 @@
 }
 
 /**
-<<<<<<< HEAD
- * Body parameters for the `token` endpoint.
-=======
  * The body parameters for the `token` endpoint.  
->>>>>>> 4f8beb36
  */
 interface TokenBodyType {
     grant_type : string,
@@ -156,11 +128,7 @@
 }
 
 /**
-<<<<<<< HEAD
- * Body parameters for the `mfa/challenge` endpoint.
-=======
  * The body parameters for the `mfa/challenge` endpoint.  
->>>>>>> 4f8beb36
  */
 interface MfaChallengeBodyType {
     client_id : string,
@@ -174,12 +142,6 @@
 // CLASS
 
 /**
-<<<<<<< HEAD
- * Fastify implementation of the OAuth authorization server.
- * 
- * You would not usually instantiate this class directly.  It is created
- * by {@link FastifyServer}.
-=======
  * This class implements an OAuth authorization server, serving endpoints
  * with Fastify.
  * 
@@ -194,7 +156,6 @@
  * | POST   | `mfa/authenticators`       | See {@link https://auth0.com/docs/api/authentication#multi-factor-authentication} | See link to the left |
  * | POST   | `mfa/challenge     `       | See {@link https://auth0.com/docs/api/authentication#multi-factor-authentication} | See link to the left |
  * 
->>>>>>> 4f8beb36
  */
 export class FastifyAuthorizationServer {
 
@@ -211,21 +172,12 @@
 
     /**
      * Constructor
-<<<<<<< HEAD
-     * 
-     * @param app the Fastify app
-     * @param fastifyServer the {@link FastifyServer} instance this belongs to
-     * @param clientStorage storage for holding OAuth client configuration
-     * @param keyStorage storage for holding session IDs
-     * @param authenticators user authenticators (factor1 and factor2) to recognize
-=======
      * @param app the Fastify app
      * @param fastifyServer the Fastify server this belongs to
      * @param clientStorage where OAuth clients are stored
      * @param keyStorage where session IDs are stored
      * @param authenticators The authenticators (factor1 and factor2) to enable 
      *        for the password flow
->>>>>>> 4f8beb36
      * @param options see {@link FastifyAuthorizationServerOptions}
      */
     constructor(
@@ -719,14 +671,9 @@
     }
 
     /**
-<<<<<<< HEAD
-     * Returns this server's OpenID Configuration object
-     * @returns the {@link @common/backend!OpenIdConfiguration} object.
-=======
      * Returns this server's OIDC configuration.  Just wraps
      * {@link @crossauth/backend!OAuthAuthorizationServer.oidcConfiguration}
      * @returns An {@link @crossauth/common!OpenIdConfiguration} object
->>>>>>> 4f8beb36
      */
     oidcConfiguration() : OpenIdConfiguration {
         return this.authServer.oidcConfiguration({
