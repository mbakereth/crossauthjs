// Copyright (c) 2024 Matthew Baker.  All rights reserved.  Licenced under the Apache Licence 2.0.  See LICENSE file
import { CrossauthError, CrossauthLogger, j } from "@crossauth/common";
import { OAuthTokenProvider } from './tokenprovider.ts';

const TOLERANCE_SECONDS = 30;
const AUTOREFRESH_RETRIES = 2;
const AUTOREFRESH_RETRY_INTERVAL_SECS = 30;

/**
 * Used by {@link OAuthClient} and {@link OAuthBffClient} to automatically
 * refresh access and ID tokens
 */
export class OAuthAutoRefresher {
    private autoRefreshUrl : string = "/autorefresh";
    protected csrfHeader : string = "X-CROSSAUTH-CSRF";
    protected headers : {[key:string]:string} = {};
    private autoRefreshActive = false;
    protected mode :  "no-cors" | "cors" | "same-origin" = "cors";
    protected credentials : "include" | "omit" | "same-origin" = "same-origin";
    protected tokenProvider : OAuthTokenProvider;

    /**
     * Constructor
     * 
     * @param options
     *   - `autoRefreshUrl` the URL to call to perform the refresh  Default is `/autorefresh`
     *   - `csrfHeader` the header to put CSRF tokens into 
     *        (default `X-CROSSAUTH-CSRF`))
     *   - `mode` overrides the default `mode` in fetch calls
     *   - `credentials` - overrides the default `credentials` for fetch calls
     *   - `headers` - adds headers to fetfh calls
     *   - `tokenProvider` - class for fetching tokens and adding them to requests
     */
    constructor(options  : {
            autoRefreshUrl : string,
            csrfHeader? : string,
            credentials? : "include" | "omit" | "same-origin",
            mode? : "no-cors" | "cors" | "same-origin",
            headers? : {[key:string]:any},
            tokenProvider : OAuthTokenProvider,
        
        }) {
        this.tokenProvider = options.tokenProvider;
        this.autoRefreshUrl = options.autoRefreshUrl;
        if (options.csrfHeader) this.csrfHeader = options.csrfHeader;
        if (options.headers) this.headers = options.headers;
        if (options.mode) this.mode = options.mode;
        if (options.credentials) this.credentials = options.credentials;
    }


    async startAutoRefresh(tokensToFetch : ("access"|"id")[] = ["access", "id"], 
        errorFn? : (msg : string, e? : CrossauthError) => void) {
    
        if (!this.autoRefreshActive) {
            this.autoRefreshActive = true;
            CrossauthLogger.logger.debug(j({msg: "Starting auto refresh"}));
            try {
                await this.scheduleAutoRefresh(tokensToFetch, errorFn);
            } catch (e) {
                const ce = CrossauthError.asCrossauthError(e);
                CrossauthLogger.logger.error(j({cerr: ce}));
                CrossauthLogger.logger.debug(j({err: ce}));
            }
        }
    }


    stopAutoRefresh() {
        this.autoRefreshActive = false;
        CrossauthLogger.logger.debug(j({msg: "Stopping auto refresh"}));
    }

    private async scheduleAutoRefresh(tokensToFetch : ("access"|"id")[], 
        errorFn? : (msg : string, e? : CrossauthError) => void) {
            let lastWait : number|undefined = undefined;

            // Get CSRF token
            const csrfTokenPromise = this.tokenProvider.getCsrfToken();
            const csrfToken = csrfTokenPromise ?  await csrfTokenPromise : undefined;

            // Get token expiries
            const expiries = await this.tokenProvider.getTokenExpiries([...tokensToFetch, "refresh"], csrfToken);
            if (expiries.refresh == undefined) {
                CrossauthLogger.logger.debug(j({msg: `No refresh token found`}))
                return;
            }

            const now = Date.now();

            // if neither access nor ID token expires, we have nothing to do
            let tokenExpiry = expiries.id;
            if (!tokenExpiry || (expiries.access && expiries.access < tokenExpiry)) tokenExpiry = expiries.access;
            if (!tokenExpiry) {
                CrossauthLogger.logger.debug(j({msg: `No tokens expire`}))
                return;
            }

            // renew token TOLERANCE_SECONDS before expiry
            let renewTime = tokenExpiry*1000 - now - TOLERANCE_SECONDS;
            if (renewTime < 0 && lastWait != undefined && lastWait <= 0) {
                CrossauthLogger.logger.debug(j({msg: `Expiry time has passed`}))
                return;
            }
            if (renewTime < 0) renewTime = 0;

            // if refresh token is about to expire, don't try to use it
            if (expiries.refresh && expiries.refresh - TOLERANCE_SECONDS < renewTime) {
                CrossauthLogger.logger.debug(j({msg: `Refresh token has expired`}))
                return;
            }

            // schedule auto refresh task
            let wait = (ms : number) => new Promise(resolve => setTimeout(resolve, ms));
            CrossauthLogger.logger.debug(j({msg: `Waiting ${renewTime} before refreshing tokens`}));
            lastWait = renewTime;
            await wait(renewTime);
            await this.autoRefresh(tokensToFetch, csrfToken, errorFn);

    }

    private async autoRefresh(tokensToFetch : ("access"|"id")[], csrfToken? : string, errorFn? : (msg : string, e? : CrossauthError) => void,
        ) {
        if (this.autoRefreshActive) {
            let reply : {[key:string]:any} | undefined = undefined;
            let success = false;
            let tries = 0;
            while (!success && tries <= AUTOREFRESH_RETRIES) {
                try {
                    let headers = {...this.headers};
                    if (csrfToken) {
                        headers[this.csrfHeader] = csrfToken;
                    }
                    CrossauthLogger.logger.debug(j({msg: `Initiating auto refresh`}));
                    const resp = await this.tokenProvider.jsonFetchWithToken(this.autoRefreshUrl,
                    {
                        method: 'POST',
                        headers: {
                            'Accept': 'application/json',
                            'Content-Type': 'application/json',
                            ...headers,
                        },
                        mode: this.mode,
                        credentials: this.credentials,
                        body: {
                            csrfToken
                        }
                    }, "refresh");
                    console.log(resp)

                    if (!resp.ok) { 
                        CrossauthLogger.logger.error(j({msg: "Failed auto refreshing tokens", status: resp.status}));
        
                    }
                    try {
                        reply = await resp.json();
                    } catch (e) {
<<<<<<< HEAD
                        if (resp?.status == 204) console.log("No body in response")
                        else console.log(reply? await reply?.text() : "No response body")
                        //CrossauthLogger.logger.error(j({msg: "/refresh returned a non-JSON response " + (reply? await reply.text() : undefined )}));
=======
                        CrossauthLogger.logger.error(j({msg: "/refresh returned a non-JSON response " + (reply? await reply.text() : undefined )}));
>>>>>>> 1ef8b33b
                        reply = {ok: false, error: "Unknown"}
                    }

                    if (reply?.ok) { 
                        await this.scheduleAutoRefresh(tokensToFetch, errorFn);
                        success = true;
                        try {
                            await this.tokenProvider.receiveTokens(reply);
                        } catch (e) {
                            const cerr = CrossauthError.asCrossauthError(e);
                            if (errorFn) {
                                errorFn("Couldn't receive tokens", cerr);
                            } else {
                                CrossauthLogger.logger.debug(j({err: e}));
                                CrossauthLogger.logger.error(j({msg: "Error receiving tokens", cerr: cerr}))
                            }
                        }

                    } else {
                        if (tries < AUTOREFRESH_RETRIES) {
                            CrossauthLogger.logger.error(j({msg: `Failed auto refreshing tokens.  Retrying in ${AUTOREFRESH_RETRY_INTERVAL_SECS} seconds`}));
                            let wait = (ms : number) => new Promise(resolve => setTimeout(resolve, ms));
                            await wait(AUTOREFRESH_RETRY_INTERVAL_SECS*1000);
                        } else {
                            CrossauthLogger.logger.error(j({msg: `Failed auto refreshing tokens.  Number of retries exceeded`}));
                            if (errorFn) {
                                errorFn("Failed auto refreshing tokens");
                            }
                        }
                        tries++;
                    }

                } catch (e) {
                    const ce = CrossauthError.asCrossauthError(e);
                    CrossauthLogger.logger.debug(j({err: ce}));
                    if (tries < AUTOREFRESH_RETRIES) {
                        CrossauthLogger.logger.error(j({msg: `Failed auto refreshing tokens.  Retrying in ${AUTOREFRESH_RETRIES} seconds`}));
                        let wait = (ms : number) => new Promise(resolve => setTimeout(resolve, ms));
                        await wait(AUTOREFRESH_RETRY_INTERVAL_SECS*1000);
                    } else {
                        CrossauthLogger.logger.error(j({msg: `Failed auto refreshing tokens.  Number of retries exceeded`}));
                        if (errorFn) {
                            errorFn(ce.message, ce);
                        }
                    }
                    tries++;
                }
            }
        }
    }
}<|MERGE_RESOLUTION|>--- conflicted
+++ resolved
@@ -155,13 +155,7 @@
                     try {
                         reply = await resp.json();
                     } catch (e) {
-<<<<<<< HEAD
-                        if (resp?.status == 204) console.log("No body in response")
-                        else console.log(reply? await reply?.text() : "No response body")
-                        //CrossauthLogger.logger.error(j({msg: "/refresh returned a non-JSON response " + (reply? await reply.text() : undefined )}));
-=======
                         CrossauthLogger.logger.error(j({msg: "/refresh returned a non-JSON response " + (reply? await reply.text() : undefined )}));
->>>>>>> 1ef8b33b
                         reply = {ok: false, error: "Unknown"}
                     }
 
